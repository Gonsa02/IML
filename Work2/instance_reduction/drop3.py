--- conflicted
+++ resolved
@@ -61,16 +61,6 @@
         mask = np.ones(len(self.S), dtype=bool)
 
         for i, sample_idx in enumerate(sorted_enemy_distances):
-<<<<<<< HEAD
-            #if (i % 1) == 0:
-                #print('Iteration:', i)
-                #print('   # deleted_samples:', len(deleted_samples))
-
-            #if not associates[sample_idx]:
-                #print(f"""Skipping sample {sample_idx}
-                      #due to lack of associates.""")
-                #continue
-=======
             if (i % 1) == 0:
                 print('Iteration:', i)
                 print('   # deleted_samples:', len(deleted_samples))
@@ -79,7 +69,6 @@
                 print(f"""Skipping sample {sample_idx}
                       due to lack of associates.""")
                 continue
->>>>>>> 6aede869
 
             # WITH
             pred_labels = [np.bincount(
