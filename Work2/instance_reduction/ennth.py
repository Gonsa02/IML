--- conflicted
+++ resolved
@@ -1,79 +1,73 @@
-import numpy as np
-import pandas as pd
-from scipy.spatial.distance import pdist, squareform
-
-
-class ENNTh:
-
-    def __init__(self, dataset, labels, k=3, threshold=0.7):
-        self.dataset = dataset.to_numpy()
-        self.labels = labels.to_numpy()
-        self.unique_labels = np.unique(labels)
-        self.k = k
-        self.thresh = threshold
-        self.columns = dataset.columns
-
-<<<<<<< HEAD
-        self.distances = cdist(
-            dataset, dataset, metric='euclidean')
-            #dataset, dataset, metric=self._minkowski_distance)
-=======
-        self.distances = squareform(pdist(
-            dataset, metric=self._minkowski_distance))
->>>>>>> 6aede869
-
-        self.probabilities = []  # (label, prob)
-        self._compute_probabilities()
-
-    def fit(self):
-        idxs_to_remove = []
-        for sample_idx, (label, prob) in enumerate(self.probabilities):
-            if (sample_idx % 50) == 0:
-                print('Sample:', sample_idx+1)
-                print('   # idxs_to_remove:', len(idxs_to_remove))
-
-            if label != self.labels[sample_idx] or prob <= self.thresh:
-                idxs_to_remove.append(sample_idx)
-
-        new_dataset = np.delete(self.dataset, idxs_to_remove, axis=0)
-        new_labels = np.delete(self.labels, idxs_to_remove, axis=0)
-
-        return pd.DataFrame(new_dataset, columns=self.columns).reset_index(drop=True), pd.Series(new_labels).reset_index(drop=True)
-
-    def _compute_probabilities(self):
-        # Order distances
-        nn_idxs_matrix = np.argsort(self.distances, axis=1)
-
-        for sample_idx, nn_idxs in enumerate(nn_idxs_matrix):
-            # Remove itself and choose only k nn.
-            nn_idxs = nn_idxs[1:self.k+1]
-
-            nn_distances = self.distances[sample_idx][nn_idxs]
-            nn_labels = self.labels[nn_idxs]
-
-            prob_x = []  # Pi(x)
-            for label in self.unique_labels:
-                prob_x.append(np.sum((nn_labels == label)/(1+nn_distances)))
-
-            # Normalize probs: ensure values up to 1
-            normalized_prob_x = np.array(prob_x) / np.sum(prob_x)
-
-            max_prob_idx = np.argmax(normalized_prob_x)
-            max_prob = normalized_prob_x[max_prob_idx]
-
-            self.probabilities.append(
-                (self.unique_labels[max_prob_idx], max_prob))
-
-    def _minkowski_distance(self, x1, x2, r=2):
-        distance = 0.0
-        for i in range(len(x1)):
-            try:
-                diff = x1[i] - x2[i]
-                distance += abs(diff) ** r
-            except TypeError as te:
-                print(f"TypeError at index {i}: cannot subtract x2[{i}] from x1[{i}].")
-                print(f"  x1[{i}] type: {type(x1[i])}, x2[{i}] type: {type(x2[i])}")
-                print(f"  x1[{i}] = {x1[i]}, x2[{i}] = {x2[i]}")
-                raise te
-        
-        return distance ** (1 / r)
+import numpy as np
+import pandas as pd
+from scipy.spatial.distance import pdist, squareform
+
+
+class ENNTh:
+
+    def __init__(self, dataset, labels, k=3, threshold=0.7):
+        self.dataset = dataset.to_numpy()
+        self.labels = labels.to_numpy()
+        self.unique_labels = np.unique(labels)
+        self.k = k
+        self.thresh = threshold
+        self.columns = dataset.columns
+
+        self.distances = squareform(pdist(
+            dataset, metric=self._minkowski_distance))
+
+        self.probabilities = []  # (label, prob)
+        self._compute_probabilities()
+
+    def fit(self):
+        idxs_to_remove = []
+        for sample_idx, (label, prob) in enumerate(self.probabilities):
+            if (sample_idx % 50) == 0:
+                print('Sample:', sample_idx+1)
+                print('   # idxs_to_remove:', len(idxs_to_remove))
+
+            if label != self.labels[sample_idx] or prob <= self.thresh:
+                idxs_to_remove.append(sample_idx)
+
+        new_dataset = np.delete(self.dataset, idxs_to_remove, axis=0)
+        new_labels = np.delete(self.labels, idxs_to_remove, axis=0)
+
+        return pd.DataFrame(new_dataset, columns=self.columns).reset_index(drop=True), pd.Series(new_labels).reset_index(drop=True)
+
+    def _compute_probabilities(self):
+        # Order distances
+        nn_idxs_matrix = np.argsort(self.distances, axis=1)
+
+        for sample_idx, nn_idxs in enumerate(nn_idxs_matrix):
+            # Remove itself and choose only k nn.
+            nn_idxs = nn_idxs[1:self.k+1]
+
+            nn_distances = self.distances[sample_idx][nn_idxs]
+            nn_labels = self.labels[nn_idxs]
+
+            prob_x = []  # Pi(x)
+            for label in self.unique_labels:
+                prob_x.append(np.sum((nn_labels == label)/(1+nn_distances)))
+
+            # Normalize probs: ensure values up to 1
+            normalized_prob_x = np.array(prob_x) / np.sum(prob_x)
+
+            max_prob_idx = np.argmax(normalized_prob_x)
+            max_prob = normalized_prob_x[max_prob_idx]
+
+            self.probabilities.append(
+                (self.unique_labels[max_prob_idx], max_prob))
+
+    def _minkowski_distance(self, x1, x2, r=2):
+        distance = 0.0
+        for i in range(len(x1)):
+            try:
+                diff = x1[i] - x2[i]
+                distance += abs(diff) ** r
+            except TypeError as te:
+                print(f"TypeError at index {i}: cannot subtract x2[{i}] from x1[{i}].")
+                print(f"  x1[{i}] type: {type(x1[i])}, x2[{i}] type: {type(x2[i])}")
+                print(f"  x1[{i}] = {x1[i]}, x2[{i}] = {x2[i]}")
+                raise te
+        
+        return distance ** (1 / r)