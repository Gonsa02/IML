<<<<<<< HEAD
#import data_loader
=======
>>>>>>> 32ae4043
import pandas as pd
import numpy as np
from sklearn.preprocessing import OneHotEncoder, MinMaxScaler
import warnings

warnings.filterwarnings('ignore', category=FutureWarning)


class DataProcessor:

    def __init__(self, num_folds=10):
        self.num_folds = num_folds
        self.label_mapping_bal = {'B': 0, 'L': 1, 'R': 2}
        self.label_mapping_sick = {'negative': 0, 'sick': 1}

    def preprocess_bal(self, df):
        df[['a1', 'a2', 'a3', 'a4']] = df[[
            'a1', 'a2', 'a3', 'a4']].astype(int)

        encoder = OneHotEncoder(
            categories=[[1, 2, 3, 4, 5]], sparse_output=False)

        for col in ['a1', 'a2', 'a3', 'a4']:
            encoded_column = encoder.fit_transform(df[[col]])
            df = pd.concat([df.drop(columns=[col]), pd.DataFrame(
                encoded_column, columns=encoder.get_feature_names_out([col]))], axis=1)

        df['class'] = df['class'].map(self.label_mapping_bal)

        return df

    def preprocess_all_bal_folds(self, fold_list):
        folds = []
        for fold_num in range(self.num_folds):
            print(f"Preprocessing fold {fold_num + 1}/{self.num_folds}")
            folds.append((self.preprocess_bal(fold_list[fold_num][0]),
                          self.preprocess_bal(fold_list[fold_num][1])))
        return folds

    def preprocess_sick(self, df):
        columns_to_remove = ['TSH_measured', 'T3_measured',
                             'TT4_measured', 'T4U_measured', 'FTI_measured', 'TBG_measured', 'TBG']
        df['sex'] = df['sex'].replace('?', 'unknown')
        df = df.replace({"t": 1, "f": 0, "F": 1, "M": 0})
        df = df.drop(columns_to_remove, axis=1)
        df = df.dropna().reset_index(drop=True)

        df['Class'] = df['Class'].map(self.label_mapping_sick)

        return df

    def preprocess_sick_fold(self, df_train, df_test):
        # Cleaning data
        df_train = self.preprocess_sick(df_train)
        df_test = self.preprocess_sick(df_test)

        # Encoding categorical variables
        encoder = OneHotEncoder(
            categories=[['other', 'SVI', 'SVHC', 'STMW', 'SVHD']], sparse_output=False)

        encoded_column = encoder.fit_transform(df_train[['referral_source']])
        df_train = pd.concat([df_train.drop(columns=['referral_source']), pd.DataFrame(
            encoded_column, columns=encoder.get_feature_names_out(['referral_source']), index=df_train.index)], axis=1)

        encoded_column = encoder.transform(df_test[['referral_source']])
        df_test = pd.concat([df_test.drop(columns=['referral_source']), pd.DataFrame(
            encoded_column, columns=encoder.get_feature_names_out(['referral_source']), index=df_test.index)], axis=1)

        # Applying Normalization
        columns_to_normalize = ['age', 'TSH', 'T3', 'TT4', 'T4U', 'FTI']
        scaler = MinMaxScaler()
        df_train[columns_to_normalize] = scaler.fit_transform(
            df_train[columns_to_normalize])
        df_test[columns_to_normalize] = scaler.transform(
            df_test[columns_to_normalize])

        # Moving y at the end
        df_train['class'] = df_train.pop('Class')
        df_test['class'] = df_test.pop('Class')

        return df_train, df_test

    def preprocess_all_sick_folds(self, fold_list):
        folds = []
        for fold_num in range(self.num_folds):
            print(f"Preprocessing fold {fold_num + 1}/{self.num_folds}")
            folds.append((self.preprocess_sick_fold(
                fold_list[fold_num][0], fold_list[fold_num][1])))
        return folds
<|MERGE_RESOLUTION|>--- conflicted
+++ resolved
@@ -1,93 +1,89 @@
-<<<<<<< HEAD
-#import data_loader
-=======
->>>>>>> 32ae4043
-import pandas as pd
-import numpy as np
-from sklearn.preprocessing import OneHotEncoder, MinMaxScaler
-import warnings
-
-warnings.filterwarnings('ignore', category=FutureWarning)
-
-
-class DataProcessor:
-
-    def __init__(self, num_folds=10):
-        self.num_folds = num_folds
-        self.label_mapping_bal = {'B': 0, 'L': 1, 'R': 2}
-        self.label_mapping_sick = {'negative': 0, 'sick': 1}
-
-    def preprocess_bal(self, df):
-        df[['a1', 'a2', 'a3', 'a4']] = df[[
-            'a1', 'a2', 'a3', 'a4']].astype(int)
-
-        encoder = OneHotEncoder(
-            categories=[[1, 2, 3, 4, 5]], sparse_output=False)
-
-        for col in ['a1', 'a2', 'a3', 'a4']:
-            encoded_column = encoder.fit_transform(df[[col]])
-            df = pd.concat([df.drop(columns=[col]), pd.DataFrame(
-                encoded_column, columns=encoder.get_feature_names_out([col]))], axis=1)
-
-        df['class'] = df['class'].map(self.label_mapping_bal)
-
-        return df
-
-    def preprocess_all_bal_folds(self, fold_list):
-        folds = []
-        for fold_num in range(self.num_folds):
-            print(f"Preprocessing fold {fold_num + 1}/{self.num_folds}")
-            folds.append((self.preprocess_bal(fold_list[fold_num][0]),
-                          self.preprocess_bal(fold_list[fold_num][1])))
-        return folds
-
-    def preprocess_sick(self, df):
-        columns_to_remove = ['TSH_measured', 'T3_measured',
-                             'TT4_measured', 'T4U_measured', 'FTI_measured', 'TBG_measured', 'TBG']
-        df['sex'] = df['sex'].replace('?', 'unknown')
-        df = df.replace({"t": 1, "f": 0, "F": 1, "M": 0})
-        df = df.drop(columns_to_remove, axis=1)
-        df = df.dropna().reset_index(drop=True)
-
-        df['Class'] = df['Class'].map(self.label_mapping_sick)
-
-        return df
-
-    def preprocess_sick_fold(self, df_train, df_test):
-        # Cleaning data
-        df_train = self.preprocess_sick(df_train)
-        df_test = self.preprocess_sick(df_test)
-
-        # Encoding categorical variables
-        encoder = OneHotEncoder(
-            categories=[['other', 'SVI', 'SVHC', 'STMW', 'SVHD']], sparse_output=False)
-
-        encoded_column = encoder.fit_transform(df_train[['referral_source']])
-        df_train = pd.concat([df_train.drop(columns=['referral_source']), pd.DataFrame(
-            encoded_column, columns=encoder.get_feature_names_out(['referral_source']), index=df_train.index)], axis=1)
-
-        encoded_column = encoder.transform(df_test[['referral_source']])
-        df_test = pd.concat([df_test.drop(columns=['referral_source']), pd.DataFrame(
-            encoded_column, columns=encoder.get_feature_names_out(['referral_source']), index=df_test.index)], axis=1)
-
-        # Applying Normalization
-        columns_to_normalize = ['age', 'TSH', 'T3', 'TT4', 'T4U', 'FTI']
-        scaler = MinMaxScaler()
-        df_train[columns_to_normalize] = scaler.fit_transform(
-            df_train[columns_to_normalize])
-        df_test[columns_to_normalize] = scaler.transform(
-            df_test[columns_to_normalize])
-
-        # Moving y at the end
-        df_train['class'] = df_train.pop('Class')
-        df_test['class'] = df_test.pop('Class')
-
-        return df_train, df_test
-
-    def preprocess_all_sick_folds(self, fold_list):
-        folds = []
-        for fold_num in range(self.num_folds):
-            print(f"Preprocessing fold {fold_num + 1}/{self.num_folds}")
-            folds.append((self.preprocess_sick_fold(
-                fold_list[fold_num][0], fold_list[fold_num][1])))
-        return folds
+import pandas as pd
+import numpy as np
+from sklearn.preprocessing import OneHotEncoder, MinMaxScaler
+import warnings
+
+warnings.filterwarnings('ignore', category=FutureWarning)
+
+
+class DataProcessor:
+
+    def __init__(self, num_folds=10):
+        self.num_folds = num_folds
+        self.label_mapping_bal = {'B': 0, 'L': 1, 'R': 2}
+        self.label_mapping_sick = {'negative': 0, 'sick': 1}
+
+    def preprocess_bal(self, df):
+        df[['a1', 'a2', 'a3', 'a4']] = df[[
+            'a1', 'a2', 'a3', 'a4']].astype(int)
+
+        encoder = OneHotEncoder(
+            categories=[[1, 2, 3, 4, 5]], sparse_output=False)
+
+        for col in ['a1', 'a2', 'a3', 'a4']:
+            encoded_column = encoder.fit_transform(df[[col]])
+            df = pd.concat([df.drop(columns=[col]), pd.DataFrame(
+                encoded_column, columns=encoder.get_feature_names_out([col]))], axis=1)
+
+        df['class'] = df['class'].map(self.label_mapping_bal)
+
+        return df
+
+    def preprocess_all_bal_folds(self, fold_list):
+        folds = []
+        for fold_num in range(self.num_folds):
+            print(f"Preprocessing fold {fold_num + 1}/{self.num_folds}")
+            folds.append((self.preprocess_bal(fold_list[fold_num][0]),
+                          self.preprocess_bal(fold_list[fold_num][1])))
+        return folds
+
+    def preprocess_sick(self, df):
+        columns_to_remove = ['TSH_measured', 'T3_measured',
+                             'TT4_measured', 'T4U_measured', 'FTI_measured', 'TBG_measured', 'TBG']
+        df['sex'] = df['sex'].replace('?', 'unknown')
+        df = df.replace({"t": 1, "f": 0, "F": 1, "M": 0})
+        df = df.drop(columns_to_remove, axis=1)
+        df = df.dropna().reset_index(drop=True)
+
+        df['Class'] = df['Class'].map(self.label_mapping_sick)
+
+        return df
+
+    def preprocess_sick_fold(self, df_train, df_test):
+        # Cleaning data
+        df_train = self.preprocess_sick(df_train)
+        df_test = self.preprocess_sick(df_test)
+
+        # Encoding categorical variables
+        encoder = OneHotEncoder(
+            categories=[['other', 'SVI', 'SVHC', 'STMW', 'SVHD']], sparse_output=False)
+
+        encoded_column = encoder.fit_transform(df_train[['referral_source']])
+        df_train = pd.concat([df_train.drop(columns=['referral_source']), pd.DataFrame(
+            encoded_column, columns=encoder.get_feature_names_out(['referral_source']), index=df_train.index)], axis=1)
+
+        encoded_column = encoder.transform(df_test[['referral_source']])
+        df_test = pd.concat([df_test.drop(columns=['referral_source']), pd.DataFrame(
+            encoded_column, columns=encoder.get_feature_names_out(['referral_source']), index=df_test.index)], axis=1)
+
+        # Applying Normalization
+        columns_to_normalize = ['age', 'TSH', 'T3', 'TT4', 'T4U', 'FTI']
+        scaler = MinMaxScaler()
+        df_train[columns_to_normalize] = scaler.fit_transform(
+            df_train[columns_to_normalize])
+        df_test[columns_to_normalize] = scaler.transform(
+            df_test[columns_to_normalize])
+
+        # Moving y at the end
+        df_train['class'] = df_train.pop('Class')
+        df_test['class'] = df_test.pop('Class')
+
+        return df_train, df_test
+
+    def preprocess_all_sick_folds(self, fold_list):
+        folds = []
+        for fold_num in range(self.num_folds):
+            print(f"Preprocessing fold {fold_num + 1}/{self.num_folds}")
+            folds.append((self.preprocess_sick_fold(
+                fold_list[fold_num][0], fold_list[fold_num][1])))
+        return folds